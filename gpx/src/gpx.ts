--- conflicted
+++ resolved
@@ -363,7 +363,15 @@
         });
     }
 
-<<<<<<< HEAD
+    createArtificialTimestamps(startTime: Date, totalTime: number, trackIndex?: number, segmentIndex?: number) {
+        let lastPoint = undefined;
+        this.trk.forEach((track, index) => {
+            if (trackIndex === undefined || trackIndex === index) {
+                track.createArtificialTimestamps(startTime, totalTime, lastPoint, segmentIndex);
+            }
+        });
+    }
+
     addElevation(callback: (Coordinates) => number, trackIndices?: number[], segmentIndices?: number[], waypointIndices?: number[]) {
         let og = getOriginal(this); // Read as much as possible from the original object because it is faster
         this.trk.forEach((track, trackIndex) => {
@@ -380,13 +388,6 @@
         this.wpt.forEach((waypoint, waypointIndex) => {
             if (waypointIndices === undefined || waypointIndices.includes(waypointIndex)) {
                 waypoint.ele = callback(og.wpt[waypointIndex].attributes);
-=======
-    createArtificialTimestamps(startTime: Date, totalTime: number, trackIndex?: number, segmentIndex?: number) {
-        let lastPoint = undefined;
-        this.trk.forEach((track, index) => {
-            if (trackIndex === undefined || trackIndex === index) {
-                track.createArtificialTimestamps(startTime, totalTime, lastPoint, segmentIndex);
->>>>>>> 2e50dea7
             }
         });
     }
