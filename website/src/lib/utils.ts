--- conflicted
+++ resolved
@@ -6,14 +6,9 @@
 import { map } from "./stores";
 import { base } from "$app/paths";
 import { languages } from "$lib/languages";
-<<<<<<< HEAD
 import { locale } from "svelte-i18n";
-import type { Coordinates, TrackPoint, Waypoint } from "gpx";
-=======
-import { locale, t } from "svelte-i18n";
->>>>>>> 2e50dea7
 import type mapboxgl from "mapbox-gl";
-import { type TrackPoint, type Coordinates, crossarcDistance, distance } from "gpx";
+import { type TrackPoint, type Waypoint, type Coordinates, crossarcDistance, distance } from "gpx";
 
 export function cn(...inputs: ClassValue[]) {
     return twMerge(clsx(inputs));
